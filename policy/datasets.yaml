--- conflicted
+++ resolved
@@ -1591,8 +1591,6 @@
     python: lsst.pipe.tasks.measureExtendedPsf.MeasureExtendedPsfConfig
     storage: ConfigStorage
     template: config/measureExtendedPsf.py
-<<<<<<< HEAD
-=======
 subtractBrightStars_config:
     persistable: Config
     python: lsst.pipe.tasks.subtractBrightStars.SubtractBrightStarsConfig
@@ -1603,5 +1601,4 @@
     storage: YamlStorage
     python: lsst.daf.base.PropertySet
     tables: raw
-    template: ''
->>>>>>> e51fc21a
+    template: ''